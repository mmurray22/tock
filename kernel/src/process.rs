//! Support for creating and running userspace applications.

use core::cell::Cell;
use core::convert::TryInto;
use core::fmt;
use core::fmt::Write;
use core::ptr::{write_volatile, NonNull};
use core::{mem, ptr, slice, str};

use crate::callback::{AppId, CallbackId};
use crate::capabilities::ProcessManagementCapability;
use crate::common::cells::{MapCell, NumericCellExt};
use crate::common::{Queue, RingBuffer};
use crate::config;
use crate::debug;
use crate::ipc;
use crate::mem::{AppSlice, Shared};
use crate::platform::mpu::{self, MPU};
use crate::platform::Chip;
use crate::returncode::ReturnCode;
use crate::sched::Kernel;
use crate::syscall::{self, Syscall, UserspaceKernelBoundary};
use crate::tbfheader;
use core::cmp::max;

/// Errors that can occur when trying to load and create processes.
pub enum ProcessLoadError {
    /// The TBF header for the process could not be successfully parsed.
    TbfHeaderParseFailure(tbfheader::TbfParseError),

    /// Not enough flash remaining to parse a process and its header.
    NotEnoughFlash,

    /// Not enough memory to meet the amount requested by a process. Modify the
    /// process to request less memory, flash fewer processes, or increase the
    /// size of the region your board reserves for process memory.
    NotEnoughMemory,

    /// A process was loaded with a length in flash that the MPU does not
    /// support. The fix is probably to correct the process size, but this could
    /// also be caused by a bad MPU implementation.
    MpuInvalidFlashLength,

    /// A process specified a fixed memory address that it needs its memory
    /// range to start at, and the kernel did not or could not give the process
    /// a memory region starting at that address.
    MemoryAddressMismatch {
        actual_address: u32,
        expected_address: u32,
    },

    /// A process specified that its binary must start at a particular address,
    /// and that is not the address the binary is actually placed at.
    IncorrectFlashAddress {
        actual_address: u32,
        expected_address: u32,
    },

    /// Process loading error due (likely) to a bug in the kernel. If you get
    /// this error please open a bug report.
    InternalError,
}

impl From<tbfheader::TbfParseError> for ProcessLoadError {
    /// Convert between a TBF Header parse error and a process load error.
    ///
    /// We note that the process load error is because a TBF header failed to
    /// parse, and just pass through the parse error.
    fn from(error: tbfheader::TbfParseError) -> Self {
        ProcessLoadError::TbfHeaderParseFailure(error)
    }
}

impl fmt::Debug for ProcessLoadError {
    fn fmt(&self, f: &mut fmt::Formatter) -> fmt::Result {
        match self {
            ProcessLoadError::TbfHeaderParseFailure(tbf_parse_error) => {
                write!(f, "Error parsing TBF header\n")?;
                write!(f, "{:?}", tbf_parse_error)
            }

            ProcessLoadError::NotEnoughFlash => {
                write!(f, "Not enough flash available for app linked list")
            }

            ProcessLoadError::NotEnoughMemory => {
                write!(f, "Not able to meet memory requirements requested by apps")
            }

            ProcessLoadError::MpuInvalidFlashLength => {
                write!(f, "App flash length not supported by MPU")
            }

            ProcessLoadError::MemoryAddressMismatch {
                actual_address,
                expected_address,
            } => write!(
                f,
                "App memory does not match requested address Actual:{:#x}, Expected:{:#x}",
                actual_address, expected_address
            ),

            ProcessLoadError::IncorrectFlashAddress {
                actual_address,
                expected_address,
            } => write!(
                f,
                "App flash does not match requested address. Actual:{:#x}, Expected:{:#x}",
                actual_address, expected_address
            ),

            ProcessLoadError::InternalError => write!(f, "Error in kernel. Likely a bug."),
        }
    }
}

/// Helper function to load processes from flash into an array of active
/// processes. This is the default template for loading processes, but a board
/// is able to create its own `load_processes()` function and use that instead.
///
/// Processes are found in flash starting from the given address and iterating
/// through Tock Binary Format (TBF) headers. Processes are given memory out of
/// the `app_memory` buffer until either the memory is exhausted or the
/// allocated number of processes are created. A reference to each process is
/// stored in the provided `procs` array. How process faults are handled by the
/// kernel must be provided and is assigned to every created process.
///
/// This function is made `pub` so that board files can use it, but loading
/// processes from slices of flash an memory is fundamentally unsafe. Therefore,
/// we require the `ProcessManagementCapability` to call this function.
///
/// Returns `Ok(())` if process discovery went as expected. Returns a
/// `ProcessLoadError` if something goes wrong during TBF parsing or process
/// creation.
pub fn load_processes<C: Chip>(
    kernel: &'static Kernel,
    chip: &'static C,
    app_flash: &'static [u8],
    app_memory: &'static mut [u8],
    procs: &'static mut [Option<&'static dyn ProcessType>],
    fault_response: FaultResponse,
    _capability: &dyn ProcessManagementCapability,
) -> Result<(), ProcessLoadError> {
    if config::CONFIG.debug_load_processes {
        debug!(
            "Loading processes from flash={:#010X}-{:#010X} into sram={:#010X}-{:#010X}",
            app_flash.as_ptr() as usize,
            app_flash.as_ptr() as usize + app_flash.len() - 1,
            app_memory.as_ptr() as usize,
            app_memory.as_ptr() as usize + app_memory.len() - 1
        );
    }

    let mut remaining_flash = app_flash;
    let mut remaining_memory = app_memory;

    // Try to discover up to `procs.len()` processes in flash.
    for i in 0..procs.len() {
        // Get the first eight bytes of flash to check if there is another
        // app.
        let test_header_slice = match remaining_flash.get(0..8) {
            Some(s) => s,
            None => {
                // Not enough flash to test for another app. This just means
                // we are at the end of flash, and there are no more apps to
                // load.
                return Ok(());
            }
        };

        // Pass the first eight bytes to tbfheader to parse out the length of
        // the tbf header and app. We then use those values to see if we have
        // enough flash remaining to parse the remainder of the header.
        let (version, header_length, entry_length) = match tbfheader::parse_tbf_header_lengths(
            test_header_slice
                .try_into()
                .or(Err(ProcessLoadError::InternalError))?,
        ) {
            Ok((v, hl, el)) => (v, hl, el),
            Err(tbfheader::InitialTbfParseError::InvalidHeader(entry_length)) => {
                // If we could not parse the header, then we want to skip over
                // this app and look for the next one.
                (0, 0, entry_length)
            }
            Err(tbfheader::InitialTbfParseError::UnableToParse) => {
                // Since Tock apps use a linked list, it is very possible the
                // header we started to parse is intentionally invalid to signal
                // the end of apps. This is ok and just means we have finished
                // loading apps.
                return Ok(());
            }
        };

        // Now we can get a slice which only encompasses the length of flash
        // described by this tbf header.  We will either parse this as an actual
        // app, or skip over this region.
        let entry_flash = remaining_flash
            .get(0..entry_length as usize)
            .ok_or(ProcessLoadError::NotEnoughFlash)?;

        // Advance the flash slice for process discovery beyond this last entry.
        // This will be the start of where we look for a new process since Tock
        // processes are allocated back-to-back in flash.
        remaining_flash = remaining_flash
            .get(entry_flash.len()..)
            .ok_or(ProcessLoadError::NotEnoughFlash)?;

        // Need to reassign remaining_memory in every iteration so the compiler
        // knows it will not be re-borrowed.
        remaining_memory = if header_length > 0 {
            // If we found an actual app header, try to create a `Process`
            // object. We also need to shrink the amount of remaining memory
            // based on whatever is assigned to the new process if one is
            // created.

            // Try to create a process object from that app slice. If we don't
            // get a process and we didn't get a loading error (aka we got to
            // this point), then the app is a disabled process or just padding.
            let (process_option, unused_memory) = unsafe {
                Process::create(
                    kernel,
                    chip,
                    entry_flash,
                    header_length as usize,
                    version,
                    remaining_memory,
                    fault_response,
                    i,
                )?
            };
            process_option.map(|process| {
                if config::CONFIG.debug_load_processes {
                    debug!(
                        "Loaded process[{}] from flash={:#010X}-{:#010X} into sram={:#010X}-{:#010X} = {:?}",
                        i,
                        entry_flash.as_ptr() as usize,
                        entry_flash.as_ptr() as usize + entry_flash.len() - 1,
                        process.mem_start() as usize,
                        process.mem_end() as usize - 1,
                        process.get_process_name()
                    );
                }

                // Save the reference to this process in the processes array.
                procs[i] = Some(process);
            });
            unused_memory
        } else {
            // We are just skipping over this region of flash, so we have the
            // same amount of process memory to allocate from.
            remaining_memory
        };
    }

    Ok(())
}

/// This trait is implemented by process structs.
pub trait ProcessType {
    /// Returns the process's identifier
    fn appid(&self) -> AppId;

    /// Queue a `Task` for the process. This will be added to a per-process
    /// buffer and executed by the scheduler. `Task`s are some function the app
    /// should run, for example a callback or an IPC call.
    ///
    /// This function returns `true` if the `Task` was successfully enqueued,
    /// and `false` otherwise. This is represented as a simple `bool` because
    /// this is passed to the capsule that tried to schedule the `Task`.
    ///
    /// This will fail if the process is no longer active, and therefore cannot
    /// execute any new tasks.
    fn enqueue_task(&self, task: Task) -> bool;

    /// Returns whether this process is ready to execute.
    fn ready(&self) -> bool;

    /// Remove the scheduled operation from the front of the queue and return it
    /// to be handled by the scheduler.
    ///
    /// If there are no `Task`s in the queue for this process this will return
    /// `None`.
    fn dequeue_task(&self) -> Option<Task>;

    /// Remove all scheduled callbacks for a given callback id from the task
    /// queue.
    fn remove_pending_callbacks(&self, callback_id: CallbackId);

    /// Returns the current state the process is in. Common states are "running"
    /// or "yielded".
    fn get_state(&self) -> State;

    /// Move this process from the running state to the yielded state.
    ///
    /// This will fail (i.e. not do anything) if the process was not previously
    /// running.
    fn set_yielded_state(&self);

    /// Move this process from the running state to the waiting for remote system calls state.
    ///
    /// This will fail (i.e. not do anything) if the process was not previously
    /// running.
    fn set_waiting_state(&self);

<<<<<<< HEAD
    /// Move this process from the waiting state to the returning state
    fn set_returning_state(&self);

=======
>>>>>>> a5975173
    /// Move this process from running or yielded state into the stopped state.
    ///
    /// This will fail (i.e. not do anything) if the process was not either
    /// running or yielded.
    fn stop(&self);

    /// Move this stopped process back into its original state.
    ///
    /// This transitions a process from `StoppedRunning` -> `Running`,
    /// `StoppedYielded` -> `Yielded`, or `WaitingOnRemote` -> `Running`.
    fn resume(&self);

    /// Put this process in the fault state. This will trigger the
    /// `FaultResponse` for this process to occur.
    fn set_fault_state(&self);

    /// Returns how many times this process has been restarted.
    fn get_restart_count(&self) -> usize;

    /// Get the name of the process. Used for IPC.
    fn get_process_name(&self) -> &'static str;

    // memop operations

    /// Change the location of the program break and reallocate the MPU region
    /// covering program memory.
    ///
    /// This will fail with an error if the process is no longer active. An
    /// inactive process will not run again without being reset, and changing
    /// the memory pointers is not valid at this point.
    fn brk(&self, new_break: *const u8) -> Result<*const u8, Error>;

    /// Change the location of the program break, reallocate the MPU region
    /// covering program memory, and return the previous break address.
    ///
    /// This will fail with an error if the process is no longer active. An
    /// inactive process will not run again without being reset, and changing
    /// the memory pointers is not valid at this point.
    fn sbrk(&self, increment: isize) -> Result<*const u8, Error>;

    /// The start address of allocated RAM for this process.
    fn mem_start(&self) -> *const u8;

    /// The first address after the end of the allocated RAM for this process.
    fn mem_end(&self) -> *const u8;

    /// The start address of the flash region allocated for this process.
    fn flash_start(&self) -> *const u8;

    /// The first address after the end of the flash region allocated for this
    /// process.
    fn flash_end(&self) -> *const u8;

    /// The lowest address of the grant region for the process.
    fn kernel_memory_break(&self) -> *const u8;

    /// How many writeable flash regions defined in the TBF header for this
    /// process.
    fn number_writeable_flash_regions(&self) -> usize;

    /// Get the offset from the beginning of flash and the size of the defined
    /// writeable flash region.
    fn get_writeable_flash_region(&self, region_index: usize) -> (u32, u32);

    /// Debug function to update the kernel on where the stack starts for this
    /// process. Processes are not required to call this through the memop
    /// system call, but it aids in debugging the process.
    fn update_stack_start_pointer(&self, stack_pointer: *const u8);

    /// Debug function to update the kernel on where the process heap starts.
    /// Also optional.
    fn update_heap_start_pointer(&self, heap_pointer: *const u8);

    // additional memop like functions

    /// Creates an `AppSlice` from the given offset and size in process memory.
    ///
    /// If `buf_start_addr` is NULL this will have no effect and the return
    /// value will be `None` to signal the capsule to drop the buffer.
    ///
    /// If the process is not active then this will return an error as it is not
    /// valid to "allow" a buffer for a process that will not resume executing.
    /// In practice this case should not happen as the process will not be
    /// executing to call the allow syscall.
    ///
    /// ## Returns
    ///
    /// If the buffer is null (a zero-valued offset) this returns `None`,
    /// signaling the capsule to delete the entry. If the buffer is within the
    /// process's accessible memory, returns an `AppSlice` wrapping that buffer.
    /// Otherwise, returns an error `ReturnCode`.
    fn allow(
        &self,
        buf_start_addr: *const u8,
        size: usize,
    ) -> Result<Option<AppSlice<Shared, u8>>, ReturnCode>;

    /// Get the first address of process's flash that isn't protected by the
    /// kernel. The protected range of flash contains the TBF header and
    /// potentially other state the kernel is storing on behalf of the process,
    /// and cannot be edited by the process.
    fn flash_non_protected_start(&self) -> *const u8;

    // mpu

    /// Configure the MPU to use the process's allocated regions.
    ///
    /// It is not valid to call this function when the process is inactive (i.e.
    /// the process will not run again).
    fn setup_mpu(&self);

    /// Allocate a new MPU region for the process that is at least
    /// `min_region_size` bytes and lies within the specified stretch of
    /// unallocated memory.
    ///
    /// It is not valid to call this function when the process is inactive (i.e.
    /// the process will not run again).
    fn add_mpu_region(
        &self,
        unallocated_memory_start: *const u8,
        unallocated_memory_size: usize,
        min_region_size: usize,
    ) -> Option<mpu::Region>;

    // grants

    /// Create new memory in the grant region, and check that the MPU region
    /// covering program memory does not extend past the kernel memory break.
    ///
    /// This will return `None` and fail if the process is inactive.
    fn alloc(&self, size: usize, align: usize) -> Option<NonNull<u8>>;

    unsafe fn free(&self, _: *mut u8);

    /// Get the grant pointer for this grant number.
    ///
    /// This will return `None` if the process is inactive and the grant region
    /// cannot be used.
    ///
    /// Caution: The grant may not have been allocated yet, so it is possible
    /// for this grant pointer to be null.
    fn get_grant_ptr(&self, grant_num: usize) -> Option<*mut u8>;

    /// Set the grant pointer for this grant number.
    ///
    /// Note: This method trusts arguments completely, that is, it assumes the
    /// index into the grant array is valid and the pointer is to an allocated
    /// grant region in the process memory.
    unsafe fn set_grant_ptr(&self, grant_num: usize, grant_ptr: *mut u8);

    // functions for processes that are architecture specific

    /// Set the return value the process should see when it begins executing
    /// again after the syscall.
    ///
    /// It is not valid to call this function when the process is inactive (i.e.
    /// the process will not run again).
    unsafe fn set_syscall_return_value(&self, return_value: isize);

    /// Set the function that is to be executed when the process is resumed.
    ///
    /// It is not valid to call this function when the process is inactive (i.e.
    /// the process will not run again).
    unsafe fn set_process_function(&self, callback: FunctionCall);

    /// Context switch to a specific process.
    ///
    /// This will return `None` if the process is inactive and cannot be
    /// switched to.
    unsafe fn switch_to(&self) -> Option<syscall::ContextSwitchReason>;

    /// Print out the memory map (Grant region, heap, stack, program
    /// memory, BSS, and data sections) of this process.
    unsafe fn print_memory_map(&self, writer: &mut dyn Write);

    /// Print out the full state of the process: its memory map, its
    /// context, and the state of the memory protection unit (MPU).
    unsafe fn print_full_process(&self, writer: &mut dyn Write);

    // debug

    /// Returns how many syscalls this app has called.
    fn debug_syscall_count(&self) -> usize;

    /// Returns how many callbacks for this process have been dropped.
    fn debug_dropped_callback_count(&self) -> usize;

    /// Returns how many times this process has exceeded its timeslice.
    fn debug_timeslice_expiration_count(&self) -> usize;

    /// Increment the number of times the process has exceeded its timeslice.
    fn debug_timeslice_expired(&self);

    /// Increment the number of times the process called a syscall and record
    /// the last syscall that was called.
    fn debug_syscall_called(&self, last_syscall: Syscall);
}

/// Generic trait for implementing process restart policies.
///
/// This policy allows a board to specify how the kernel should decide whether
/// to restart an app after it crashes.
pub trait ProcessRestartPolicy {
    /// Decide whether to restart the `process` or not.
    ///
    /// Returns `true` if the process should be restarted, `false` otherwise.
    fn should_restart(&self, process: &dyn ProcessType) -> bool;
}

/// Implementation of `ProcessRestartPolicy` that uses a threshold to decide
/// whether to restart an app. If the app has been restarted more times than the
/// threshold then the app will no longer be restarted.
pub struct ThresholdRestart {
    threshold: usize,
}

impl ThresholdRestart {
    pub const fn new(threshold: usize) -> ThresholdRestart {
        ThresholdRestart { threshold }
    }
}

impl ProcessRestartPolicy for ThresholdRestart {
    fn should_restart(&self, process: &dyn ProcessType) -> bool {
        process.get_restart_count() <= self.threshold
    }
}

/// Implementation of `ProcessRestartPolicy` that uses a threshold to decide
/// whether to restart an app. If the app has been restarted more times than the
/// threshold then the system will panic.
pub struct ThresholdRestartThenPanic {
    threshold: usize,
}

impl ThresholdRestartThenPanic {
    pub const fn new(threshold: usize) -> ThresholdRestartThenPanic {
        ThresholdRestartThenPanic { threshold }
    }
}

impl ProcessRestartPolicy for ThresholdRestartThenPanic {
    fn should_restart(&self, process: &dyn ProcessType) -> bool {
        if process.get_restart_count() <= self.threshold {
            true
        } else {
            panic!("Restart threshold surpassed!");
        }
    }
}

/// Implementation of `ProcessRestartPolicy` that unconditionally restarts the
/// app.
pub struct AlwaysRestart {}

impl AlwaysRestart {
    pub const fn new() -> AlwaysRestart {
        AlwaysRestart {}
    }
}

impl ProcessRestartPolicy for AlwaysRestart {
    fn should_restart(&self, _process: &dyn ProcessType) -> bool {
        true
    }
}

#[derive(Copy, Clone, Debug, Eq, PartialEq)]
pub enum Error {
    NoSuchApp,
    OutOfMemory,
    AddressOutOfBounds,
    /// The process is inactive (likely in a fault or exit state) and the
    /// attempted operation is therefore invalid.
    InactiveApp,
    /// This likely indicates a bug in the kernel and that some state is
    /// inconsistent in the kernel.
    KernelError,
}

impl From<Error> for ReturnCode {
    fn from(err: Error) -> ReturnCode {
        match err {
            Error::OutOfMemory => ReturnCode::ENOMEM,
            Error::AddressOutOfBounds => ReturnCode::EINVAL,
            Error::NoSuchApp => ReturnCode::EINVAL,
            Error::InactiveApp => ReturnCode::FAIL,
            Error::KernelError => ReturnCode::FAIL,
        }
    }
}

/// Various states a process can be in.
///
/// This is made public in case external implementations of `ProcessType` want
/// to re-use these process states in the external implementation.
#[derive(Copy, Clone, Debug, Eq, PartialEq)]
pub enum State {
    /// Process expects to be running code. The process may not be currently
    /// scheduled by the scheduler, but the process has work to do if it is
    /// scheduled.
    Running,

    /// Process stopped executing and returned to the kernel because it called
    /// the `yield` syscall. This likely means it is waiting for some event to
    /// occur, but it could also mean it has finished and doesn't need to be
    /// scheduled again.
    Yielded,

    /// The process is stopped, and its previous state was Running. This is used
    /// if the kernel forcibly stops a process when it is in the `Running`
    /// state. This state indicates to the kernel not to schedule the process,
    /// but if the process is to be resumed later it should be put back in the
    /// running state so it will execute correctly.
    StoppedRunning,

    /// The process is stopped, and it was stopped while it was yielded. If this
    /// process needs to be resumed it should be put back in the `Yield` state.
    StoppedYielded,

    /// The process is stopped, and it was stopped after it faulted. This
    /// basically means the app crashed, and the kernel decided to just stop it
    /// and continue executing other things. The process cannot be restarted
    /// without being reset first.
    StoppedFaulted,

    /// The process has caused a fault.
    Fault,

    /// The process has never actually been executed. This of course happens
    /// when the board first boots and the kernel has not switched to any
    /// processes yet. It can also happen if an process is terminated and all
    /// of its state is reset as if it has not been executed yet.
    Unstarted,

    /// The process is waiting on a system call to finish executing after it
    /// was sent to a remote tockOS board to be executed. Once the process 
    /// has received the system call response, its state will be restored to
    /// running.
    WaitingOnRemote,
<<<<<<< HEAD

    /// The process has now received the remote system call results and before
    /// resuming the process, we need to return the response sent from the
    /// peripheral
    ReturnRemoteValue,
=======
>>>>>>> a5975173
}

/// The reaction the kernel should take when an app encounters a fault.
///
/// When an exception occurs during an app's execution (a common example is an
/// app trying to access memory outside of its allowed regions) the system will
/// trap back to the kernel, and the kernel has to decide what to do with the
/// app at that point.
#[derive(Copy, Clone)]
pub enum FaultResponse {
    /// Generate a `panic!()` call and crash the entire system. This is useful
    /// for debugging applications as the error is displayed immediately after
    /// it occurs.
    Panic,

    /// Attempt to cleanup and restart the app which caused the fault. This
    /// resets the app's memory to how it was when the app was started and
    /// schedules the app to run again from its init function.
    ///
    /// The provided restart policy is used to determine whether to reset the
    /// app, and can be specified on a per-app basis.
    Restart(&'static dyn ProcessRestartPolicy),

    /// Stop the app by no longer scheduling it to run.
    Stop,
}

/// Tasks that can be enqueued for a process.
///
/// This is public for external implementations of `ProcessType`.
#[derive(Copy, Clone)]
pub enum Task {
    /// Function pointer in the process to execute. Generally this is a callback
    /// from a capsule.
    FunctionCall(FunctionCall),
    /// An IPC operation that needs additional setup to configure memory access.
    IPC((AppId, ipc::IPCCallbackType)),
}

/// Enumeration to identify whether a function call for a process comes directly
/// from the kernel or from a callback subscribed through a `Driver`
/// implementation.
///
/// An example of a kernel function is the application entry point.
#[derive(Copy, Clone, Debug)]
pub enum FunctionCallSource {
    /// For functions coming directly from the kernel, such as `init_fn`.
    Kernel,
    /// For functions coming from capsules or any implementation of `Driver`.
    Driver(CallbackId),
}

/// Struct that defines a callback that can be passed to a process. The callback
/// takes four arguments that are `Driver` and callback specific, so they are
/// represented generically here.
///
/// Likely these four arguments will get passed as the first four register
/// values, but this is architecture-dependent.
///
/// A `FunctionCall` also identifies the callback that scheduled it, if any, so
/// that it can be unscheduled when the process unsubscribes from this callback.
#[derive(Copy, Clone, Debug)]
pub struct FunctionCall {
    pub source: FunctionCallSource,
    pub argument0: usize,
    pub argument1: usize,
    pub argument2: usize,
    pub argument3: usize,
    pub pc: usize,
}

/// State for helping with debugging apps.
///
/// These pointers and counters are not strictly required for kernel operation,
/// but provide helpful information when an app crashes.
struct ProcessDebug {
    /// If this process was compiled for fixed addresses, save the address
    /// it must be at in flash. This is useful for debugging and saves having
    /// to re-parse the entire TBF header.
    fixed_address_flash: Option<u32>,

    /// If this process was compiled for fixed addresses, save the address
    /// it must be at in RAM. This is useful for debugging and saves having
    /// to re-parse the entire TBF header.
    fixed_address_ram: Option<u32>,

    /// Where the process has started its heap in RAM.
    app_heap_start_pointer: Option<*const u8>,

    /// Where the start of the stack is for the process. If the kernel does the
    /// PIC setup for this app then we know this, otherwise we need the app to
    /// tell us where it put its stack.
    app_stack_start_pointer: Option<*const u8>,

    /// How low have we ever seen the stack pointer.
    min_stack_pointer: *const u8,

    /// How many syscalls have occurred since the process started.
    syscall_count: usize,

    /// What was the most recent syscall.
    last_syscall: Option<Syscall>,

    /// How many callbacks were dropped because the queue was insufficiently
    /// long.
    dropped_callback_count: usize,

    /// How many times this process has been paused because it exceeded its
    /// timeslice.
    timeslice_expiration_count: usize,
}

/// A type for userspace processes in Tock.
pub struct Process<'a, C: 'static + Chip> {
    /// Identifier of this process and the index of the process in the process
    /// table.
    app_id: Cell<AppId>,

    /// Pointer to the main Kernel struct.
    kernel: &'static Kernel,

    /// Pointer to the struct that defines the actual chip the kernel is running
    /// on. This is used because processes have subtle hardware-based
    /// differences. Specifically, the actual syscall interface and how
    /// processes are switched to is architecture-specific, and how memory must
    /// be allocated for memory protection units is also hardware-specific.
    chip: &'static C,

    /// Application memory layout:
    ///
    /// ```text
    ///     ╒════════ ← memory[memory.len()]
    ///  ╔═ │ Grant Pointers
    ///  ║  │ ──────
    ///     │ Process Control Block
    ///  D  │ ──────
    ///  Y  │ Grant Regions
    ///  N  │
    ///  A  │   ↓
    ///  M  │ ──────  ← kernel_memory_break
    ///  I  │
    ///  C  │ ──────  ← app_break               ═╗
    ///     │                                    ║
    ///  ║  │   ↑                                  A
    ///  ║  │  Heap                              P C
    ///  ╠═ │ ──────  ← app_heap_start           R C
    ///     │  Data                              O E
    ///  F  │ ──────  ← data_start_pointer       C S
    ///  I  │ Stack                              E S
    ///  X  │   ↓                                S I
    ///  E  │                                    S B
    ///  D  │ ──────  ← current_stack_pointer      L
    ///     │                                    ║ E
    ///  ╚═ ╘════════ ← memory[0]               ═╝
    /// ```
    ///
    /// The process's memory.
    memory: &'static mut [u8],

    /// Pointer to the end of the allocated (and MPU protected) grant region.
    kernel_memory_break: Cell<*const u8>,

    /// Copy of where the kernel memory break is when the app is first started.
    /// This is handy if the app is restarted so we know where to reset
    /// the kernel_memory break to without having to recalculate it.
    original_kernel_memory_break: *const u8,

    /// Pointer to the end of process RAM that has been sbrk'd to the process.
    app_break: Cell<*const u8>,
    original_app_break: *const u8,

    /// Pointer to high water mark for process buffers shared through `allow`
    allow_high_water_mark: Cell<*const u8>,
    original_allow_high_water_mark: *const u8,

    /// Saved when the app switches to the kernel.
    current_stack_pointer: Cell<*const u8>,
    original_stack_pointer: *const u8,

    /// Process flash segment. This is the region of nonvolatile flash that
    /// the process occupies.
    flash: &'static [u8],

    /// Collection of pointers to the TBF header in flash.
    header: tbfheader::TbfHeader,

    /// State saved on behalf of the process each time the app switches to the
    /// kernel.
    stored_state:
        MapCell<<<C as Chip>::UserspaceKernelBoundary as UserspaceKernelBoundary>::StoredState>,

    /// The current state of the app. The scheduler uses this to determine
    /// whether it can schedule this app to execute.
    ///
    /// The `state` is used both for bookkeeping for the scheduler as well as
    /// for enabling control by other parts of the system. The scheduler keeps
    /// track of if a process is ready to run or not by switching between the
    /// `Running` and `Yielded` states. The system can control the process by
    /// switching it to a "stopped" state to prevent the scheduler from
    /// scheduling it.
    state: Cell<State>,

    /// How to deal with Faults occurring in the process
    fault_response: FaultResponse,

    /// Configuration data for the MPU
    mpu_config: MapCell<<<C as Chip>::MPU as MPU>::MpuConfig>,

    /// MPU regions are saved as a pointer-size pair.
    mpu_regions: [Cell<Option<mpu::Region>>; 6],

    /// Essentially a list of callbacks that want to call functions in the
    /// process.
    tasks: MapCell<RingBuffer<'a, Task>>,

    /// Count of how many times this process has entered the fault condition and
    /// been restarted. This is used by some `ProcessRestartPolicy`s to
    /// determine if the process should be restarted or not.
    restart_count: Cell<usize>,

    /// Name of the app.
    process_name: &'static str,

    /// Values kept so that we can print useful debug messages when apps fault.
    debug: MapCell<ProcessDebug>,
}

impl<C: Chip> ProcessType for Process<'_, C> {
    fn appid(&self) -> AppId {
        self.app_id.get()
    }

    fn enqueue_task(&self, task: Task) -> bool {
        // If this app is in a `Fault` state then we shouldn't schedule
        // any work for it.
        if !self.is_active() {
            return false;
        }

        let ret = self.tasks.map_or(false, |tasks| tasks.enqueue(task));

        // Make a note that we lost this callback if the enqueue function
        // fails.
        if ret == false {
            self.debug.map(|debug| {
                debug.dropped_callback_count += 1;
            });
        } else {
            self.kernel.increment_work();
        }

        ret
    }

    fn ready(&self) -> bool {
        self.tasks.map_or(false, |ring_buf| ring_buf.has_elements())
            || self.state.get() == State::Running
    }

    fn remove_pending_callbacks(&self, callback_id: CallbackId) {
        self.tasks.map(|tasks| {
            let count_before = tasks.len();
            tasks.retain(|task| match task {
                // Remove only tasks that are function calls with an id equal
                // to `callback_id`.
                Task::FunctionCall(function_call) => match function_call.source {
                    FunctionCallSource::Kernel => true,
                    FunctionCallSource::Driver(id) => {
                        if id != callback_id {
                            true
                        } else {
                            self.kernel.decrement_work();
                            false
                        }
                    }
                },
                _ => true,
            });
            if config::CONFIG.trace_syscalls {
                let count_after = tasks.len();
                debug!(
                    "[{:?}] remove_pending_callbacks[{:#x}:{}] = {} callback(s) removed",
                    self.appid(),
                    callback_id.driver_num,
                    callback_id.subscribe_num,
                    count_before - count_after,
                );
            }
        });
    }

    fn get_state(&self) -> State {
        self.state.get()
    }

    fn set_yielded_state(&self) {
        if self.state.get() == State::Running {
            self.state.set(State::Yielded);
            self.kernel.decrement_work();
        }
    }

    fn set_waiting_state(&self) {
        if self.state.get() == State::Running {
            self.state.set(State::WaitingOnRemote);
            self.kernel.decrement_work();
        }
    }

<<<<<<< HEAD
    fn set_returning_state(&self) {
        if self.state.get() == State::WaitingOnRemote {
            self.state.set(State::ReturnRemoteValue);
            self.kernel.increment_work();
        }
    }

=======
>>>>>>> a5975173
    fn stop(&self) {
        match self.state.get() {
            State::Running => self.state.set(State::StoppedRunning),
            State::Yielded => self.state.set(State::StoppedYielded),
            _ => {} // Do nothing
        }
    }

    fn resume(&self) {
        match self.state.get() {
            State::StoppedRunning => {
                self.kernel.increment_work();
                self.state.set(State::Running);
            },
            State::StoppedYielded => {
                //self.kernel.increment_work();
                self.state.set(State::Yielded);
            },
<<<<<<< HEAD
            State::ReturnRemoteValue => {
                //self.kernel.increment_work();
                self.state.set(State::Running);
            },
=======
>>>>>>> a5975173
            State::WaitingOnRemote => {
                self.kernel.increment_work();
                self.state.set(State::Running);
            }, 
            _ => {} // Do nothing
        }
    }

    fn set_fault_state(&self) {
        self.state.set(State::Fault);

        match self.fault_response {
            FaultResponse::Panic => {
                // process faulted. Panic and print status
                panic!("Process {} had a fault", self.process_name);
            }
            FaultResponse::Restart(_) => {
                self.restart(State::StoppedFaulted);
            }
            FaultResponse::Stop => {
                // This looks a lot like restart, except we just leave the app
                // how it faulted and mark it as `StoppedFaulted`. By clearing
                // all of the app's todo work it will not be scheduled, and
                // clearing all of the grant regions will cause capsules to drop
                // this app as well.
                self.terminate();
            }
        }
    }

    fn get_restart_count(&self) -> usize {
        self.restart_count.get()
    }

    fn dequeue_task(&self) -> Option<Task> {
        self.tasks.map_or(None, |tasks| {
            tasks.dequeue().map(|cb| {
                self.kernel.decrement_work();
                cb
            })
        })
    }

    fn mem_start(&self) -> *const u8 {
        self.memory.as_ptr()
    }

    fn mem_end(&self) -> *const u8 {
        unsafe { self.memory.as_ptr().add(self.memory.len()) }
    }

    fn flash_start(&self) -> *const u8 {
        self.flash.as_ptr()
    }

    fn flash_non_protected_start(&self) -> *const u8 {
        ((self.flash.as_ptr() as usize) + self.header.get_protected_size() as usize) as *const u8
    }

    fn flash_end(&self) -> *const u8 {
        unsafe { self.flash.as_ptr().add(self.flash.len()) }
    }

    fn kernel_memory_break(&self) -> *const u8 {
        self.kernel_memory_break.get()
    }

    fn number_writeable_flash_regions(&self) -> usize {
        self.header.number_writeable_flash_regions()
    }

    fn get_writeable_flash_region(&self, region_index: usize) -> (u32, u32) {
        self.header.get_writeable_flash_region(region_index)
    }

    fn update_stack_start_pointer(&self, stack_pointer: *const u8) {
        if stack_pointer >= self.mem_start() && stack_pointer < self.mem_end() {
            self.debug.map(|debug| {
                debug.app_stack_start_pointer = Some(stack_pointer);

                // We also reset the minimum stack pointer because whatever value
                // we had could be entirely wrong by now.
                debug.min_stack_pointer = stack_pointer;
            });
        }
    }

    fn update_heap_start_pointer(&self, heap_pointer: *const u8) {
        if heap_pointer >= self.mem_start() && heap_pointer < self.mem_end() {
            self.debug.map(|debug| {
                debug.app_heap_start_pointer = Some(heap_pointer);
            });
        }
    }

    fn setup_mpu(&self) {
        self.mpu_config.map(|config| {
            self.chip.mpu().configure_mpu(&config, &self.appid());
        });
    }

    fn add_mpu_region(
        &self,
        unallocated_memory_start: *const u8,
        unallocated_memory_size: usize,
        min_region_size: usize,
    ) -> Option<mpu::Region> {
        self.mpu_config.and_then(|mut config| {
            let new_region = self.chip.mpu().allocate_region(
                unallocated_memory_start,
                unallocated_memory_size,
                min_region_size,
                mpu::Permissions::ReadWriteOnly,
                &mut config,
            );

            if new_region.is_none() {
                return None;
            }

            for region in self.mpu_regions.iter() {
                if region.get().is_none() {
                    region.set(new_region);
                    return new_region;
                }
            }

            // Not enough room in Process struct to store the MPU region.
            None
        })
    }

    fn sbrk(&self, increment: isize) -> Result<*const u8, Error> {
        // Do not modify an inactive process.
        if !self.is_active() {
            return Err(Error::InactiveApp);
        }

        let new_break = unsafe { self.app_break.get().offset(increment) };
        self.brk(new_break)
    }

    fn brk(&self, new_break: *const u8) -> Result<*const u8, Error> {
        // Do not modify an inactive process.
        if !self.is_active() {
            return Err(Error::InactiveApp);
        }

        self.mpu_config
            .map_or(Err(Error::KernelError), |mut config| {
                if new_break < self.allow_high_water_mark.get() || new_break >= self.mem_end() {
                    Err(Error::AddressOutOfBounds)
                } else if new_break > self.kernel_memory_break.get() {
                    Err(Error::OutOfMemory)
                } else if let Err(_) = self.chip.mpu().update_app_memory_region(
                    new_break,
                    self.kernel_memory_break.get(),
                    mpu::Permissions::ReadWriteOnly,
                    &mut config,
                ) {
                    Err(Error::OutOfMemory)
                } else {
                    let old_break = self.app_break.get();
                    self.app_break.set(new_break);
                    self.chip.mpu().configure_mpu(&config, &self.appid());
                    Ok(old_break)
                }
            })
    }

    fn allow(
        &self,
        buf_start_addr: *const u8,
        size: usize,
    ) -> Result<Option<AppSlice<Shared, u8>>, ReturnCode> {
        if !self.is_active() {
            // Do not modify an inactive process.
            return Err(ReturnCode::FAIL);
        }

        match NonNull::new(buf_start_addr as *mut u8) {
            None => {
                // A null buffer means pass in `None` to the capsule
                Ok(None)
            }
            Some(buf_start) => {
                if self.in_app_owned_memory(buf_start_addr, size) {
                    // Valid slice, we need to adjust the app's watermark
                    // note: in_app_owned_memory ensures this offset does not wrap
                    let buf_end_addr = buf_start_addr.wrapping_add(size);
                    let new_water_mark = max(self.allow_high_water_mark.get(), buf_end_addr);
                    self.allow_high_water_mark.set(new_water_mark);

                    // The `unsafe` promise we should be making here is that this
                    // buffer is inside of app memory and that it does not create any
                    // aliases (i.e. the same buffer has not been `allow`ed twice).
                    //
                    // TODO: We do not currently satisfy the second promise.
                    let slice = unsafe { AppSlice::new(buf_start, size, self.appid()) };
                    Ok(Some(slice))
                } else {
                    Err(ReturnCode::EINVAL)
                }
            }
        }
    }

    fn alloc(&self, size: usize, align: usize) -> Option<NonNull<u8>> {
        // Do not modify an inactive process.
        if !self.is_active() {
            return None;
        }

        self.mpu_config.and_then(|mut config| {
            // First, compute the candidate new pointer. Note that at this
            // point we have not yet checked whether there is space for
            // this allocation or that it meets alignment requirements.
            let new_break_unaligned = self
                .kernel_memory_break
                .get()
                .wrapping_offset(-(size as isize));

            // The alignment must be a power of two, 2^a. The expression
            // `!(align - 1)` then returns a mask with leading ones,
            // followed by `a` trailing zeros.
            let alignment_mask = !(align - 1);
            let new_break = (new_break_unaligned as usize & alignment_mask) as *const u8;

            // Verify there is space for this allocation
            if new_break < self.app_break.get() {
                None
            // Verify it didn't wrap around
            } else if new_break > self.kernel_memory_break.get() {
                None
            } else if let Err(_) = self.chip.mpu().update_app_memory_region(
                self.app_break.get(),
                new_break,
                mpu::Permissions::ReadWriteOnly,
                &mut config,
            ) {
                None
            } else {
                self.kernel_memory_break.set(new_break);
                unsafe {
                    // Two unsafe steps here, both okay as we just made this pointer
                    Some(NonNull::new_unchecked(new_break as *mut u8))
                }
            }
        })
    }

    unsafe fn free(&self, _: *mut u8) {}

    // This is safe today, as MPU constraints ensure that `mem_end` will always
    // be aligned on at least a word boundary. While this is unlikely to
    // change, it should be more proactively enforced.
    //
    // TODO: https://github.com/tock/tock/issues/1739
    #[allow(clippy::cast_ptr_alignment)]
    fn get_grant_ptr(&self, grant_num: usize) -> Option<*mut u8> {
        // Do not try to access the grant region of inactive process.
        if !self.is_active() {
            return None;
        }

        // Sanity check the argument
        if grant_num >= self.kernel.get_grant_count_and_finalize() {
            return None;
        }

        let grant_num = grant_num as isize;
        let grant_pointer = unsafe {
            let grant_pointer_array = self.mem_end() as *const *mut u8;
            *grant_pointer_array.offset(-(grant_num + 1))
        };
        Some(grant_pointer)
    }

    // This is safe today, as MPU constraints ensure that `mem_end` will always
    // be aligned on at least a word boundary. While this is unlikely to
    // change, it should be more proactively enforced.
    //
    // TODO: https://github.com/tock/tock/issues/1739
    #[allow(clippy::cast_ptr_alignment)]
    unsafe fn set_grant_ptr(&self, grant_num: usize, grant_ptr: *mut u8) {
        let grant_num = grant_num as isize;
        let grant_pointer_array = self.mem_end() as *mut *mut u8;
        let grant_pointer_pointer = grant_pointer_array.offset(-(grant_num + 1));
        *grant_pointer_pointer = grant_ptr;
    }

    fn get_process_name(&self) -> &'static str {
        self.process_name
    }

    unsafe fn set_syscall_return_value(&self, return_value: isize) {
        self.stored_state.map(|stored_state| {
            self.chip
                .userspace_kernel_boundary()
                .set_syscall_return_value(self.sp(), stored_state, return_value);
        });
    }

    unsafe fn set_process_function(&self, callback: FunctionCall) {
        // First we need to get how much memory is available for this app's
        // stack. Since the stack is at the bottom of the process's memory
        // region, this is straightforward.
        let remaining_stack_bytes = self.sp() as usize - self.memory.as_ptr() as usize;

        // Next we should see if we can actually add the frame to the process's
        // stack. Architecture-specific code handles actually doing the push
        // since we don't know the details of exactly what the stack frames look
        // like.
        match self.stored_state.map(|stored_state| {
            self.chip.userspace_kernel_boundary().set_process_function(
                self.sp(),
                remaining_stack_bytes,
                stored_state,
                callback,
            )
        }) {
            Some(Ok(stack_bottom)) => {
                // If we got an `Ok` with the new stack pointer we are all
                // set and should mark that this process is ready to be
                // scheduled.

                // We just setup up a new callback to do, which means this
                // process wants to execute, so we set that there is work to
                // be done.
                self.kernel.increment_work();

                // Move this process to the "running" state so the scheduler
                // will schedule it.
                self.state.set(State::Running);

                // Update helpful debugging metadata.
                self.current_stack_pointer.set(stack_bottom as *mut u8);
                self.debug_set_max_stack_depth();
            }

            Some(Err(bad_stack_bottom)) => {
                // If we got an Error, then there was not enough room on the
                // stack to allow the process to execute this function given the
                // details of the particular architecture this is running on.
                // This process has essentially faulted, so we mark it as such.
                // We also update the debugging metadata so that if the process
                // fault message prints then it should be easier to debug that
                // the process exceeded its stack.
                self.debug.map(|debug| {
                    let bad_stack_bottom = bad_stack_bottom as *const u8;
                    if bad_stack_bottom < debug.min_stack_pointer {
                        debug.min_stack_pointer = bad_stack_bottom;
                    }
                });
                self.set_fault_state();
            }

            None => {
                // We should never be here since `stored_state` should always be occupied.
                self.set_fault_state();
            }
        }
    }

    unsafe fn switch_to(&self) -> Option<syscall::ContextSwitchReason> {
        // Cannot switch to an invalid process
        if !self.is_active() {
            return None;
        }

        let switch_reason = self.stored_state.map(|stored_state| {
            let (stack_pointer, switch_reason) = self
                .chip
                .userspace_kernel_boundary()
                .switch_to_process(self.sp(), stored_state);
            self.current_stack_pointer.set(stack_pointer as *const u8);
            switch_reason
        });

        // Update debug state as needed after running this process.
        self.debug.map(|debug| {
            // Update max stack depth if needed.
            if self.current_stack_pointer.get() < debug.min_stack_pointer {
                debug.min_stack_pointer = self.current_stack_pointer.get();
            }
        });

        switch_reason
    }

    fn debug_syscall_count(&self) -> usize {
        self.debug.map_or(0, |debug| debug.syscall_count)
    }

    fn debug_dropped_callback_count(&self) -> usize {
        self.debug.map_or(0, |debug| debug.dropped_callback_count)
    }

    fn debug_timeslice_expiration_count(&self) -> usize {
        self.debug
            .map_or(0, |debug| debug.timeslice_expiration_count)
    }

    fn debug_timeslice_expired(&self) {
        self.debug
            .map(|debug| debug.timeslice_expiration_count += 1);
    }

    fn debug_syscall_called(&self, last_syscall: Syscall) {
        self.debug.map(|debug| {
            debug.syscall_count += 1;
            debug.last_syscall = Some(last_syscall);
        });
    }

    unsafe fn print_memory_map(&self, writer: &mut dyn Write) {
        // Flash
        let flash_end = self.flash.as_ptr().add(self.flash.len()) as usize;
        let flash_start = self.flash.as_ptr() as usize;
        let flash_protected_size = self.header.get_protected_size() as usize;
        let flash_app_start = flash_start + flash_protected_size;
        let flash_app_size = flash_end - flash_app_start;

        // SRAM addresses
        let sram_end = self.memory.as_ptr().add(self.memory.len()) as usize;
        let sram_grant_start = self.kernel_memory_break.get() as usize;
        let sram_heap_end = self.app_break.get() as usize;
        let sram_heap_start: Option<usize> = self.debug.map_or(None, |debug| {
            debug.app_heap_start_pointer.map(|p| p as usize)
        });
        let sram_stack_start: Option<usize> = self.debug.map_or(None, |debug| {
            debug.app_stack_start_pointer.map(|p| p as usize)
        });
        let sram_stack_bottom =
            self.debug
                .map_or(ptr::null(), |debug| debug.min_stack_pointer) as usize;
        let sram_start = self.memory.as_ptr() as usize;

        // SRAM sizes
        let sram_grant_size = sram_end - sram_grant_start;
        let sram_grant_allocated = sram_end - sram_grant_start;

        // application statistics
        let events_queued = self.tasks.map_or(0, |tasks| tasks.len());
        let syscall_count = self.debug.map_or(0, |debug| debug.syscall_count);
        let last_syscall = self.debug.map(|debug| debug.last_syscall);
        let dropped_callback_count = self.debug.map_or(0, |debug| debug.dropped_callback_count);
        let restart_count = self.restart_count.get();

        let _ = writer.write_fmt(format_args!(
            "\
             App: {}   -   [{:?}]\
             \r\n Events Queued: {}   Syscall Count: {}   Dropped Callback Count: {}\
             \n Restart Count: {}\n",
            self.process_name,
            self.state.get(),
            events_queued,
            syscall_count,
            dropped_callback_count,
            restart_count,
        ));

        let _ = match last_syscall {
            Some(syscall) => writer.write_fmt(format_args!(" Last Syscall: {:?}", syscall)),
            None => writer.write_str(" Last Syscall: None"),
        };

        let _ = writer.write_fmt(format_args!(
            "\
             \r\n\
             \r\n ╔═══════════╤══════════════════════════════════════════╗\
             \r\n ║  Address  │ Region Name    Used | Allocated (bytes)  ║\
             \r\n ╚{:#010X}═╪══════════════════════════════════════════╝\
             \r\n             │ ▼ Grant      {:6} | {:6}{}\
             \r\n  {:#010X} ┼───────────────────────────────────────────\
             \r\n             │ Unused\
             \r\n  {:#010X} ┼───────────────────────────────────────────",
            sram_end,
            sram_grant_size,
            sram_grant_allocated,
            exceeded_check(sram_grant_size, sram_grant_allocated),
            sram_grant_start,
            sram_heap_end,
        ));

        match sram_heap_start {
            Some(sram_heap_start) => {
                let sram_heap_size = sram_heap_end - sram_heap_start;
                let sram_heap_allocated = sram_grant_start - sram_heap_start;

                let _ = writer.write_fmt(format_args!(
                    "\
                     \r\n             │ ▲ Heap       {:6} | {:6}{}     S\
                     \r\n  {:#010X} ┼─────────────────────────────────────────── R",
                    sram_heap_size,
                    sram_heap_allocated,
                    exceeded_check(sram_heap_size, sram_heap_allocated),
                    sram_heap_start,
                ));
            }
            None => {
                let _ = writer.write_str(
                    "\
                     \r\n             │ ▲ Heap            ? |      ?               S\
                     \r\n  ?????????? ┼─────────────────────────────────────────── R",
                );
            }
        }

        match (sram_heap_start, sram_stack_start) {
            (Some(sram_heap_start), Some(sram_stack_start)) => {
                let sram_data_size = sram_heap_start - sram_stack_start;
                let sram_data_allocated = sram_data_size as usize;

                let _ = writer.write_fmt(format_args!(
                    "\
                     \r\n             │ Data         {:6} | {:6}               A",
                    sram_data_size, sram_data_allocated,
                ));
            }
            _ => {
                let _ = writer.write_str(
                    "\
                     \r\n             │ Data              ? |      ?               A",
                );
            }
        }

        match sram_stack_start {
            Some(sram_stack_start) => {
                let sram_stack_size = sram_stack_start - sram_stack_bottom;
                let sram_stack_allocated = sram_stack_start - sram_start;

                let _ = writer.write_fmt(format_args!(
                    "\
                     \r\n  {:#010X} ┼─────────────────────────────────────────── M\
                     \r\n             │ ▼ Stack      {:6} | {:6}{}",
                    sram_stack_start,
                    sram_stack_size,
                    sram_stack_allocated,
                    exceeded_check(sram_stack_size, sram_stack_allocated),
                ));
            }
            None => {
                let _ = writer.write_str(
                    "\
                     \r\n  ?????????? ┼─────────────────────────────────────────── M\
                     \r\n             │ ▼ Stack           ? |      ?",
                );
            }
        }

        let _ = writer.write_fmt(format_args!(
            "\
             \r\n  {:#010X} ┼───────────────────────────────────────────\
             \r\n             │ Unused\
             \r\n  {:#010X} ┴───────────────────────────────────────────\
             \r\n             .....\
             \r\n  {:#010X} ┬─────────────────────────────────────────── F\
             \r\n             │ App Flash    {:6}                        L\
             \r\n  {:#010X} ┼─────────────────────────────────────────── A\
             \r\n             │ Protected    {:6}                        S\
             \r\n  {:#010X} ┴─────────────────────────────────────────── H\
             \r\n",
            sram_stack_bottom,
            sram_start,
            flash_end,
            flash_app_size,
            flash_app_start,
            flash_protected_size,
            flash_start
        ));
    }

    unsafe fn print_full_process(&self, writer: &mut dyn Write) {
        self.print_memory_map(writer);

        self.stored_state.map(|stored_state| {
            self.chip
                .userspace_kernel_boundary()
                .print_context(self.sp(), stored_state, writer);
        });

        // Display the current state of the MPU for this process.
        self.mpu_config.map(|config| {
            let _ = writer.write_fmt(format_args!("{}", config));
        });

        // Print a helpful message on how to re-compile a process to view the
        // listing file. If a process is PIC, then we also need to print the
        // actual addresses the process executed at so that the .lst file can be
        // generated for those addresses. If the process was already compiled
        // for a fixed address, then just generating a .lst file is fine.

        self.debug.map(|debug| {
            if debug.fixed_address_flash.is_some() {
                // Fixed addresses, can just run `make lst`.
                let _ = writer.write_fmt(format_args!(
                    "\
                     \r\nTo debug, run `make lst` in the app's folder\
                     \r\nand open the arch.{:#x}.{:#x}.lst file.\r\n\r\n",
                    debug.fixed_address_flash.unwrap_or(0),
                    debug.fixed_address_ram.unwrap_or(0)
                ));
            } else {
                // PIC, need to specify the addresses.
                let sram_start = self.memory.as_ptr() as usize;
                let flash_start = self.flash.as_ptr() as usize;
                let flash_init_fn = flash_start + self.header.get_init_function_offset() as usize;

                let _ = writer.write_fmt(format_args!(
                    "\
                     \r\nTo debug, run `make debug RAM_START={:#x} FLASH_INIT={:#x}`\
                     \r\nin the app's folder and open the .lst file.\r\n\r\n",
                    sram_start, flash_init_fn
                ));
            }
        });
    }
}

fn exceeded_check(size: usize, allocated: usize) -> &'static str {
    if size > allocated {
        " EXCEEDED!"
    } else {
        "          "
    }
}

impl<C: 'static + Chip> Process<'_, C> {
    pub(crate) unsafe fn create(
        kernel: &'static Kernel,
        chip: &'static C,
        app_flash: &'static [u8],
        header_length: usize,
        app_version: u16,
        remaining_memory: &'static mut [u8],
        fault_response: FaultResponse,
        index: usize,
    ) -> Result<(Option<&'static dyn ProcessType>, &'static mut [u8]), ProcessLoadError> {
        // Get a slice for just the app header.
        let header_flash = app_flash
            .get(0..header_length as usize)
            .ok_or(ProcessLoadError::NotEnoughFlash)?;

        // Parse the full TBF header to see if this is a valid app. If the
        // header can't parse, we will error right here.
        let tbf_header = tbfheader::parse_tbf_header(header_flash, app_version)?;

        // First thing: check that the process is at the correct location in
        // flash if the TBF header specified a fixed address. If there is a
        // mismatch we catch that early.
        if let Some(fixed_flash_start) = tbf_header.get_fixed_address_flash() {
            // The flash address in the header is based on the app binary,
            // so we need to take into account the header length.
            let actual_address = app_flash.as_ptr() as u32 + tbf_header.get_protected_size();
            let expected_address = fixed_flash_start;
            if actual_address != expected_address {
                return Err(ProcessLoadError::IncorrectFlashAddress {
                    actual_address,
                    expected_address,
                });
            }
        }

        let process_name = tbf_header.get_package_name();

        // If this isn't an app (i.e. it is padding) or it is an app but it
        // isn't enabled, then we can skip it and do not create a `Process`
        // object.
        if !tbf_header.is_app() || !tbf_header.enabled() {
            if config::CONFIG.debug_load_processes {
                if !tbf_header.is_app() {
                    debug!(
                        "Padding in flash={:#010X}-{:#010X}",
                        app_flash.as_ptr() as usize,
                        app_flash.as_ptr() as usize + app_flash.len() - 1
                    );
                }
                if !tbf_header.enabled() {
                    debug!(
                        "Process not enabled flash={:#010X}-{:#010X} process={:?}",
                        app_flash.as_ptr() as usize,
                        app_flash.as_ptr() as usize + app_flash.len() - 1,
                        process_name
                    );
                }
            }
            // Return no process and the full memory slice we were given.
            return Ok((None, remaining_memory));
        }

        // Otherwise, actually load the app.
        let mut min_app_ram_size = tbf_header.get_minimum_app_ram_size() as usize;
        let init_fn = app_flash
            .as_ptr()
            .offset(tbf_header.get_init_function_offset() as isize) as usize;

        // Initialize MPU region configuration.
        let mut mpu_config: <<C as Chip>::MPU as MPU>::MpuConfig = Default::default();

        // Allocate MPU region for flash.
        if chip
            .mpu()
            .allocate_region(
                app_flash.as_ptr(),
                app_flash.len(),
                app_flash.len(),
                mpu::Permissions::ReadExecuteOnly,
                &mut mpu_config,
            )
            .is_none()
        {
            if config::CONFIG.debug_load_processes {
                debug!(
                    "[!] flash={:#010X}-{:#010X} process={:?} - couldn't allocate MPU region for flash",
                    app_flash.as_ptr() as usize,
                    app_flash.as_ptr() as usize + app_flash.len() - 1,
                    process_name
                );
            }
            return Err(ProcessLoadError::MpuInvalidFlashLength);
        }

        // Determine how much space we need in the application's
        // memory space just for kernel and grant state. We need to make
        // sure we allocate enough memory just for that.

        // Make room for grant pointers.
        let grant_ptr_size = mem::size_of::<*const usize>();
        let grant_ptrs_num = kernel.get_grant_count_and_finalize();
        let grant_ptrs_offset = grant_ptrs_num * grant_ptr_size;

        // Allocate memory for callback ring buffer.
        let callback_size = mem::size_of::<Task>();
        let callback_len = 10;
        let callbacks_offset = callback_len * callback_size;

        // Make room to store this process's metadata.
        let process_struct_offset = mem::size_of::<Process<C>>();

        // Initial sizes of the app-owned and kernel-owned parts of process
        // memory. Provide the app with plenty of initial process accessible
        // memory.
        let initial_kernel_memory_size =
            grant_ptrs_offset + callbacks_offset + process_struct_offset;
        let initial_app_memory_size = 3 * 1024;

        if min_app_ram_size < initial_app_memory_size {
            min_app_ram_size = initial_app_memory_size;
        }

        // Minimum memory size for the process.
        let min_total_memory_size = min_app_ram_size + initial_kernel_memory_size;

        // Check if this process requires a fixed memory start address. If so,
        // try to adjust the memory region to work for this process.
        //
        // Right now, we only support skipping some RAM and leaving a chunk
        // unused so that the memory region starts where the process needs it
        // to.
        let remaining_memory = if let Some(fixed_memory_start) = tbf_header.get_fixed_address_ram()
        {
            // The process does have a fixed address.
            if fixed_memory_start == remaining_memory.as_ptr() as u32 {
                // Address already matches.
                remaining_memory
            } else if fixed_memory_start > remaining_memory.as_ptr() as u32 {
                // Process wants a memory address farther in memory. Try to
                // advance the memory region to make the address match.
                let diff = (fixed_memory_start - remaining_memory.as_ptr() as u32) as usize;
                if diff > remaining_memory.len() {
                    // We ran out of memory.
                    let actual_address =
                        remaining_memory.as_ptr() as u32 + remaining_memory.len() as u32 - 1;
                    let expected_address = fixed_memory_start;
                    return Err(ProcessLoadError::MemoryAddressMismatch {
                        actual_address,
                        expected_address,
                    });
                } else {
                    // Change the memory range to start where the process
                    // requested it.
                    remaining_memory
                        .get_mut(diff..)
                        .ok_or(ProcessLoadError::InternalError)?
                }
            } else {
                // Address is earlier in memory, nothing we can do.
                let actual_address = remaining_memory.as_ptr() as u32;
                let expected_address = fixed_memory_start;
                return Err(ProcessLoadError::MemoryAddressMismatch {
                    actual_address,
                    expected_address,
                });
            }
        } else {
            remaining_memory
        };

        // Determine where process memory will go and allocate MPU region for
        // app-owned memory.
        let (app_memory_start, app_memory_size) = match chip.mpu().allocate_app_memory_region(
            remaining_memory.as_ptr() as *const u8,
            remaining_memory.len(),
            min_total_memory_size,
            initial_app_memory_size,
            initial_kernel_memory_size,
            mpu::Permissions::ReadWriteOnly,
            &mut mpu_config,
        ) {
            Some((memory_start, memory_size)) => (memory_start, memory_size),
            None => {
                // Failed to load process. Insufficient memory.
                if config::CONFIG.debug_load_processes {
                    debug!(
                        "[!] flash={:#010X}-{:#010X} process={:?} - couldn't allocate memory region of size >= {:#X}",
                        app_flash.as_ptr() as usize,
                        app_flash.as_ptr() as usize + app_flash.len() - 1,
                        process_name,
                        min_total_memory_size
                    );
                }
                return Err(ProcessLoadError::NotEnoughMemory);
            }
        };

        // Get a slice for the memory dedicated to the process. This can fail if
        // the MPU returns a region of memory that is not inside of the
        // `remaining_memory` slice passed to `create()` to allocate the
        // process's memory out of.
        let memory_start_offset = app_memory_start as usize - remaining_memory.as_ptr() as usize;
        // First split the remaining memory into a slice that contains the
        // process memory and a slice that will not be used by this process.
        let (app_memory_oversize, unused_memory) =
            remaining_memory.split_at_mut(memory_start_offset + app_memory_size);
        // Then since the process's memory need not start at the beginning of
        // the remaining slice given to create(), get a smaller slice as needed.
        let app_memory = app_memory_oversize
            .get_mut(memory_start_offset..)
            .ok_or(ProcessLoadError::InternalError)?;

        // Check if the memory region is valid for the process. If a process
        // included a fixed address for the start of RAM in its TBF header (this
        // field is optional, processes that are position independent do not
        // need a fixed address) then we check that we used the same address
        // when we allocated it in RAM.
        if let Some(fixed_memory_start) = tbf_header.get_fixed_address_ram() {
            let actual_address = app_memory.as_ptr() as u32;
            let expected_address = fixed_memory_start;
            if actual_address != expected_address {
                return Err(ProcessLoadError::MemoryAddressMismatch {
                    actual_address,
                    expected_address,
                });
            }
        }

        // Set the initial process stack and memory to 3072 bytes.
        let initial_stack_pointer = app_memory.as_ptr().add(initial_app_memory_size);
        let initial_sbrk_pointer = app_memory.as_ptr().add(initial_app_memory_size);

        // Set up initial grant region.
        let mut kernel_memory_break = app_memory.as_mut_ptr().add(app_memory.len());

        // Now that we know we have the space we can setup the grant
        // pointers.
        kernel_memory_break = kernel_memory_break.offset(-(grant_ptrs_offset as isize));

        // This is safe today, as MPU constraints ensure that `memory_start`
        // will always be aligned on at least a word boundary, and that
        // memory_size will be aligned on at least a word boundary, and
        // `grant_ptrs_offset` is a multiple of the word size. Thus,
        // `kernel_memory_break` must be word aligned. While this is unlikely to
        // change, it should be more proactively enforced.
        //
        // TODO: https://github.com/tock/tock/issues/1739
        #[allow(clippy::cast_ptr_alignment)]
        // Set all grant pointers to null.
        let opts =
            slice::from_raw_parts_mut(kernel_memory_break as *mut *const usize, grant_ptrs_num);
        for opt in opts.iter_mut() {
            *opt = ptr::null()
        }

        // Now that we know we have the space we can setup the memory for the
        // callbacks.
        kernel_memory_break = kernel_memory_break.offset(-(callbacks_offset as isize));

        // This is safe today, as MPU constraints ensure that `memory_start`
        // will always be aligned on at least a word boundary, and that
        // memory_size will be aligned on at least a word boundary, and
        // `grant_ptrs_offset` is a multiple of the word size. Thus,
        // `kernel_memory_break` must be word aligned. While this is unlikely to
        // change, it should be more proactively enforced.
        //
        // TODO: https://github.com/tock/tock/issues/1739
        #[allow(clippy::cast_ptr_alignment)]
        // Set up ring buffer for callbacks to the process.
        let callback_buf =
            slice::from_raw_parts_mut(kernel_memory_break as *mut Task, callback_len);
        let tasks = RingBuffer::new(callback_buf);

        // Last thing in the kernel region of process RAM is the process struct.
        kernel_memory_break = kernel_memory_break.offset(-(process_struct_offset as isize));
        let process_struct_memory_location = kernel_memory_break;

        // Determine the debug information to the best of our understanding.
        // Since processes have to do their own setup (allocating a stack and
        // heap), we don't know much when the process is first created.
        // Processes should use memop syscalls to inform the kernel of what
        // these values are to help with debugging.
        let app_heap_start_pointer = None;
        let app_stack_start_pointer = None;

        // Create the Process struct in the app grant region.
        let mut process: &mut Process<C> =
            &mut *(process_struct_memory_location as *mut Process<'static, C>);

        // Ask the kernel for a unique identifier for this process that is being
        // created.
        let unique_identifier = kernel.create_process_identifier();

        // Save copies of these in case the app was compiled for fixed addresses
        // for later debugging.
        let fixed_address_flash = tbf_header.get_fixed_address_flash();
        let fixed_address_ram = tbf_header.get_fixed_address_ram();

        process
            .app_id
            .set(AppId::new(kernel, unique_identifier, index));
        process.kernel = kernel;
        process.chip = chip;
        process.allow_high_water_mark = Cell::new(app_memory.as_ptr());
        process.original_allow_high_water_mark = app_memory.as_ptr();
        process.memory = app_memory;
        process.header = tbf_header;
        process.kernel_memory_break = Cell::new(kernel_memory_break);
        process.original_kernel_memory_break = kernel_memory_break;
        process.app_break = Cell::new(initial_sbrk_pointer);
        process.original_app_break = initial_sbrk_pointer;
        process.current_stack_pointer = Cell::new(initial_stack_pointer);
        process.original_stack_pointer = initial_stack_pointer;

        process.flash = app_flash;

        process.stored_state = MapCell::new(Default::default());
        process.state = Cell::new(State::Unstarted);
        process.fault_response = fault_response;
        process.restart_count = Cell::new(0);

        process.mpu_config = MapCell::new(mpu_config);
        process.mpu_regions = [
            Cell::new(None),
            Cell::new(None),
            Cell::new(None),
            Cell::new(None),
            Cell::new(None),
            Cell::new(None),
        ];
        process.tasks = MapCell::new(tasks);
        process.process_name = process_name.unwrap_or("");

        process.debug = MapCell::new(ProcessDebug {
            fixed_address_flash: fixed_address_flash,
            fixed_address_ram: fixed_address_ram,
            app_heap_start_pointer: app_heap_start_pointer,
            app_stack_start_pointer: app_stack_start_pointer,
            min_stack_pointer: initial_stack_pointer,
            syscall_count: 0,
            last_syscall: None,
            dropped_callback_count: 0,
            timeslice_expiration_count: 0,
        });

        let flash_protected_size = process.header.get_protected_size() as usize;
        let flash_app_start_addr = app_flash.as_ptr() as usize + flash_protected_size;

        process.tasks.map(|tasks| {
            tasks.enqueue(Task::FunctionCall(FunctionCall {
                source: FunctionCallSource::Kernel,
                pc: init_fn,
                argument0: flash_app_start_addr,
                argument1: process.memory.as_ptr() as usize,
                argument2: process.memory.len() as usize,
                argument3: process.app_break.get() as usize,
            }));
        });

        // Handle any architecture-specific requirements for a new process
        match process.stored_state.map(|stored_state| {
            chip.userspace_kernel_boundary().initialize_process(
                process.sp(),
                process.sp() as usize - process.memory.as_ptr() as usize,
                stored_state,
            )
        }) {
            Some(Ok(new_stack_pointer)) => {
                process
                    .current_stack_pointer
                    .set(new_stack_pointer as *mut u8);
                process.debug_set_max_stack_depth();
            }
            _ => {
                if config::CONFIG.debug_load_processes {
                    debug!(
                        "[!] flash={:#010X}-{:#010X} process={:?} - couldn't initialize process",
                        app_flash.as_ptr() as usize,
                        app_flash.as_ptr() as usize + app_flash.len() - 1,
                        process_name
                    );
                }
                return Err(ProcessLoadError::InternalError);
            }
        };

        // Mark this process as having something to do (it has to start!).
        kernel.increment_work();

        // Return the process object and a remaining memory for processes slice.
        Ok((Some(process), unused_memory))
    }

    /// Attempt to restart the process.
    ///
    /// This function can be called when the process is in any state and
    /// attempts to reset all of its state and re-initialize it so that it can
    /// start running again.
    ///
    /// Restarting can fail for two general reasons:
    ///
    /// 1. The kernel chooses not to restart the process based on the policy the
    ///    kernel is using for restarting a specific process. For example, if a
    ///    process has restarted a number of times in a row the kernel may
    ///    decide to stop executing it.
    ///
    /// 2. Some state can no long be configured for the process. For example,
    ///    the syscall state for the process fails to initialize.
    ///
    /// After `restart()` runs the process will either be queued to run its
    /// `_start` function, or it will be left in `failure_state`.
    fn restart(&self, failure_state: State) {
        // Start with the generic terminate operations. This frees state for
        // this process and removes any pending tasks from the scheduler's
        // queue.
        self.terminate();

        // Set the state the process will be in if it cannot be restarted.
        self.state.set(failure_state);

        // Check if the restart policy for this app allows us to continue with
        // the restart.
        match self.fault_response {
            FaultResponse::Restart(restart_policy) => {
                // Decide what to do with this process. Should it be restarted?
                // Or should we leave it in a stopped & faulted state? If the
                // process is faulting too often we might not want to restart.
                // If we are not going to restart the process then we can just
                // leave it in the stopped faulted state by returning
                // immediately. This has the same effect as using the
                // `FaultResponse::Stop` policy.
                if !restart_policy.should_restart(self) {
                    return;
                }
            }

            _ => {
                // In all other cases the kernel has chosen not to restart the
                // process if it fails or exits for any reason. We can just
                // leave the process in the `failure_state` and return.
                return;
            }
        }

        // We need a new process identifier for this process since the restarted
        // version is in effect a new process. This is also necessary to
        // invalidate any stored `AppId`s that point to the old version of the
        // process. However, the process has not moved locations in the
        // processes array, so we copy the existing index.
        let old_index = self.app_id.get().index;
        let new_identifier = self.kernel.create_process_identifier();
        self.app_id
            .set(AppId::new(self.kernel, new_identifier, old_index));

        // Reset debug information that is per-execution and not per-process.
        self.debug.map(|debug| {
            debug.syscall_count = 0;
            debug.last_syscall = None;
            debug.dropped_callback_count = 0;
            debug.timeslice_expiration_count = 0;
        });

        // We are going to start this process over again, so need the init_fn
        // location.
        let app_flash_address = self.flash_start();
        let init_fn = unsafe {
            app_flash_address.offset(self.header.get_init_function_offset() as isize) as usize
        };

        // Reset memory pointers back to how they were when first calculated by
        // the process create function. Since these are based on properties in
        // the TBF header, and processes can't change the TBF header, it is fine
        // to use saved values.
        self.kernel_memory_break
            .set(self.original_kernel_memory_break);
        self.app_break.set(self.original_app_break);
        self.current_stack_pointer.set(self.original_stack_pointer);
        self.allow_high_water_mark
            .set(self.original_allow_high_water_mark);

        // Handle any architecture-specific requirements for a process when it
        // first starts (as it would when it is new).
        let new_stack_pointer_res = self.stored_state.map_or(Err(()), |stored_state| unsafe {
            self.chip.userspace_kernel_boundary().initialize_process(
                self.sp(),
                self.sp() as usize - self.memory.as_ptr() as usize,
                stored_state,
            )
        });
        match new_stack_pointer_res {
            Ok(new_stack_pointer) => {
                self.current_stack_pointer.set(new_stack_pointer as *mut u8);
                self.debug_set_max_stack_depth();
            }
            Err(_) => {
                // We couldn't initialize the architecture-specific
                // state for this process. This shouldn't happen since
                // the app was able to be started before, but at this
                // point the app is no longer valid. The best thing we
                // can do now is leave the app as still faulted and not
                // schedule it.
                return;
            }
        };

        // And queue up this app to be restarted.
        let flash_protected_size = self.header.get_protected_size() as usize;
        let flash_app_start = app_flash_address as usize + flash_protected_size;

        // Mark the state as `Unstarted` for the scheduler.
        self.state.set(State::Unstarted);

        // Mark that we restarted this process.
        self.restart_count.increment();

        // Enqueue the initial function.
        self.tasks.map(|tasks| {
            tasks.enqueue(Task::FunctionCall(FunctionCall {
                source: FunctionCallSource::Kernel,
                pc: init_fn,
                argument0: flash_app_start,
                argument1: self.memory.as_ptr() as usize,
                argument2: self.memory.len() as usize,
                argument3: self.app_break.get() as usize,
            }));
        });

        // Mark that the process is ready to run.
        self.kernel.increment_work();
    }

    /// Stop and clear a process's state.
    ///
    /// This will end the process, but does not reset it such that it could be
    /// restarted and run again. This function instead frees grants and any
    /// queued tasks for this process, but leaves the debug information about
    /// the process and other state intact.
    fn terminate(&self) {
        // Remove the tasks that were scheduled for the app from the
        // amount of work queue.
        let tasks_len = self.tasks.map_or(0, |tasks| tasks.len());
        for _ in 0..tasks_len {
            self.kernel.decrement_work();
        }

        // And remove those tasks
        self.tasks.map(|tasks| {
            tasks.empty();
        });

        // Clear any grant regions this app has setup with any capsules.
        unsafe {
            self.grant_ptrs_reset();
        }

        // Mark the app as stopped so the scheduler won't try to run it.
        self.state.set(State::StoppedFaulted);
    }

    /// Get the current stack pointer as a pointer.
    // This is currently safe as the the userspace/kernel boundary
    // implementations of both Risc-V and ARM would fault on context switch if
    // the stack pointer were misaligned.
    //
    // This is a bit of an undocumented assumption, but not sure there is
    // likely to be an architecture in the near future where this is
    // realistically a risk.
    #[allow(clippy::cast_ptr_alignment)]
    fn sp(&self) -> *const usize {
        self.current_stack_pointer.get() as *const usize
    }

    /// Checks if the buffer represented by the passed in base pointer and size
    /// are within the memory bounds currently exposed to the processes (i.e.
    /// ending at `app_break`. If this method returns true, the buffer
    /// is guaranteed to be accessible to the process and to not overlap with
    /// the grant region.
    fn in_app_owned_memory(&self, buf_start_addr: *const u8, size: usize) -> bool {
        let buf_end_addr = buf_start_addr.wrapping_add(size);

        buf_end_addr >= buf_start_addr
            && buf_start_addr >= self.mem_start()
            && buf_end_addr <= self.app_break.get()
    }

    /// Reset all `grant_ptr`s to NULL.
    // This is safe today, as MPU constraints ensure that `mem_end` will always
    // be aligned on at least a word boundary. While this is unlikely to
    // change, it should be more proactively enforced.
    //
    // TODO: https://github.com/tock/tock/issues/1739
    #[allow(clippy::cast_ptr_alignment)]
    unsafe fn grant_ptrs_reset(&self) {
        let grant_ptrs_num = self.kernel.get_grant_count_and_finalize();
        for grant_num in 0..grant_ptrs_num {
            let grant_num = grant_num as isize;
            let ctr_ptr = (self.mem_end() as *mut *mut usize).offset(-(grant_num + 1));
            write_volatile(ctr_ptr, ptr::null_mut());
        }
    }

    fn debug_set_max_stack_depth(&self) {
        self.debug.map(|debug| {
            if self.current_stack_pointer.get() < debug.min_stack_pointer {
                debug.min_stack_pointer = self.current_stack_pointer.get();
            }
        });
    }

    /// Check if the process is active.
    ///
    /// "Active" is defined as the process can resume executing in the future.
    /// This means its state in the `Process` struct is still valid, and that
    /// the kernel could resume its execution without completely restarting and
    /// resetting its state.
    ///
    /// A process is inactive if the kernel cannot resume its execution, such as
    /// if the process faults and is in an invalid state, or if the process
    /// explicitly exits.
    fn is_active(&self) -> bool {
        let current_state = self.state.get();
        current_state != State::StoppedFaulted && current_state != State::Fault
    }
}<|MERGE_RESOLUTION|>--- conflicted
+++ resolved
@@ -302,12 +302,6 @@
     /// running.
     fn set_waiting_state(&self);
 
-<<<<<<< HEAD
-    /// Move this process from the waiting state to the returning state
-    fn set_returning_state(&self);
-
-=======
->>>>>>> a5975173
     /// Move this process from running or yielded state into the stopped state.
     ///
     /// This will fail (i.e. not do anything) if the process was not either
@@ -648,14 +642,6 @@
     /// has received the system call response, its state will be restored to
     /// running.
     WaitingOnRemote,
-<<<<<<< HEAD
-
-    /// The process has now received the remote system call results and before
-    /// resuming the process, we need to return the response sent from the
-    /// peripheral
-    ReturnRemoteValue,
-=======
->>>>>>> a5975173
 }
 
 /// The reaction the kernel should take when an app encounters a fault.
@@ -965,16 +951,6 @@
         }
     }
 
-<<<<<<< HEAD
-    fn set_returning_state(&self) {
-        if self.state.get() == State::WaitingOnRemote {
-            self.state.set(State::ReturnRemoteValue);
-            self.kernel.increment_work();
-        }
-    }
-
-=======
->>>>>>> a5975173
     fn stop(&self) {
         match self.state.get() {
             State::Running => self.state.set(State::StoppedRunning),
@@ -993,13 +969,6 @@
                 //self.kernel.increment_work();
                 self.state.set(State::Yielded);
             },
-<<<<<<< HEAD
-            State::ReturnRemoteValue => {
-                //self.kernel.increment_work();
-                self.state.set(State::Running);
-            },
-=======
->>>>>>> a5975173
             State::WaitingOnRemote => {
                 self.kernel.increment_work();
                 self.state.set(State::Running);
