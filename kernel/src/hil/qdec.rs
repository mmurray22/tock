//! Interface for a Qdec compatible chip
//!
//! This trait provides a stanfard interface for chips with a 
//! quadrature decoder. Note this interface is experimental and
//! may need further updates once implemented on additional chips

use crate::returncode::ReturnCode;

pub trait QdecDriver {
  /// Sets the client which will receive interrupts
  fn set_client(&self, client: &'static dyn QdecClient);  
 
  /// Enables the SAMPLERDY interrupt
  fn enable_interrupts (&self) -> ReturnCode;
  
  /// Enables the Qdec, returning error if Qdec does not exist
  fn enable_qdec (&self) -> ReturnCode;

  /// Checks if the qdec has been enabled
  fn enabled (&self) -> ReturnCode;

  /// Reads the accumulator value and resets it
  /// Note accumulator means the measure of how many ticks the
  /// QDEC has moved since the last time the function was called
  fn get_acc (&self) -> u32;
}

pub trait QdecClient {
<<<<<<< HEAD
  /// Callback obtaining offset
  fn sample_ready (&self);
  /// Indicate to the client that an overflow has occurred
  fn overflow (&self);
=======
    /// Indicate to the client that the status of the accumulator has changed
    fn sample_ready(&self);
    /// Callback dealing with overflows
    fn overflow(&self);
>>>>>>> 91624dbf
}<|MERGE_RESOLUTION|>--- conflicted
+++ resolved
@@ -26,15 +26,8 @@
 }
 
 pub trait QdecClient {
-<<<<<<< HEAD
-  /// Callback obtaining offset
-  fn sample_ready (&self);
-  /// Indicate to the client that an overflow has occurred
-  fn overflow (&self);
-=======
     /// Indicate to the client that the status of the accumulator has changed
     fn sample_ready(&self);
-    /// Callback dealing with overflows
+    /// Indicate to the client that an overflow has occurred
     fn overflow(&self);
->>>>>>> 91624dbf
 }