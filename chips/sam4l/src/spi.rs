--- conflicted
+++ resolved
@@ -436,58 +436,6 @@
         if pid == DMAPeripheral::SPI_TX || 
             (self.rw_in_progress.get() && self.channel_completed.get()) {
             self.transfer_in_progress.set(false);
-<<<<<<< HEAD
-            /*
-            let txbuf = match self.dma_write.as_mut() {
-                Some(dma) => {
-                    let buf = dma.abort_xfer();
-                    dma.disable();
-                    buf
-                }
-                None => None,
-            };
-            
-            let rxbuf = match self.dma_read.as_mut() {
-                Some(dma) => {
-                    let buf = dma.abort_xfer();
-                    dma.disable();
-                    buf
-                }
-                None => None,
-            };
-        
-            //panic!("Reading buffer.... txbuf[1]:{}, rxbuf[1]:{}", txbuf.unwrap()[1], rxbuf.unwrap()[1]);
-            let len = self.dma_length.get();
-            self.dma_length.set(0);
-            self.client.map(|cb| {
-                txbuf.map(|txbuf| {
-                    cb.read_write_done(txbuf, rxbuf, len);
-                });
-            }); */
-        } else if pid == 4 && !self.transfer_in_progress.get() {
-            // TODO: this is not an ideal solution, but should work... for the 
-            // time being...
-            
-            let txbuf = match self.dma_write.as_mut() {
-                Some(dma) => {
-                    let buf = dma.abort_xfer();
-                    dma.disable();
-                    buf
-                }
-                None => None,
-            };
-            // compeleted RX...
-            let rxbuf = match self.dma_read.as_mut() {
-                Some(dma) => {
-                    let buf = dma.abort_xfer();
-                    dma.disable();
-                    buf
-                }
-                None => None,
-            };
-            
-          //  panic!("Reading buffer.... txbuf[1]:{}, rxbuf[1]:{}", txbuf.unwrap()[1], rxbuf.unwrap()[1]);
-=======
             self.channel_completed.set(false);
             self.rw_in_progress.set(false);
 
@@ -502,7 +450,6 @@
                 dma.disable();
                 buf
             });
->>>>>>> 066999db
             
             let len = self.dma_length.get();
             self.dma_length.set(0);
